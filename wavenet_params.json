--- conflicted
+++ resolved
@@ -13,10 +13,6 @@
     "skip_channels": 1024,
     "use_biases": true,
     "scalar_input": true,
-<<<<<<< HEAD
-    "initial_filter_width": 2
-=======
     "initial_filter_width": 2,
     "residual_postproc": false
->>>>>>> 41e65bc8
 }