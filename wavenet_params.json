{
    "filter_width": 2,
    "sample_rate": 16000,
    "dilations": [1, 2, 4, 8, 16, 32, 64, 128, 256, 512,
                  1, 2, 4, 8, 16, 32, 64, 128, 256, 512,
                  1, 2, 4, 8, 16, 32, 64, 128, 256, 512,
                  1, 2, 4, 8, 16, 32, 64, 128, 256, 512,
                  1, 2, 4, 8, 16, 32, 64, 128, 256, 512],
    "residual_channels": 32,
    "dilation_channels": 32,
    "quantization_channels": 256,
    "skip_channels": 256,
    "use_biases": true,
<<<<<<< HEAD
    "scalar_input": true,
    "initial_filter_width": 16
=======
    "scalar_input": false,
    "initial_filter_width": 32,
    "residual_postproc": false
>>>>>>> 848282d7
}<|MERGE_RESOLUTION|>--- conflicted
+++ resolved
@@ -11,12 +11,7 @@
     "quantization_channels": 256,
     "skip_channels": 256,
     "use_biases": true,
-<<<<<<< HEAD
-    "scalar_input": true,
-    "initial_filter_width": 16
-=======
     "scalar_input": false,
     "initial_filter_width": 32,
     "residual_postproc": false
->>>>>>> 848282d7
 }