"""Unit tests for the WaveNet that check that it can train on audio data."""

import json

import numpy as np
import tensorflow as tf

from wavenet import (WaveNetModel, time_to_batch, batch_to_time, causal_conv,
                     optimizer_factory)

SAMPLE_RATE_HZ = 2000.0  # Hz
TRAIN_ITERATIONS = 400
<<<<<<< HEAD
LEARN_RATE = 0.0003
=======
>>>>>>> 26d3e123
SAMPLE_DURATION = 0.2  # Seconds
MOMENTUM = 0.9


def MakeSineWaves():
    """Creates a time-series of audio amplitudes corresponding to 3
    superimposed sine waves."""
    # Frequencies of the sine waves in Hz.
    f1 = 155.56  # E-flat
    f2 = 196.00  # G
    f3 = 233.08  # B-flat
    sample_period = 1.0/SAMPLE_RATE_HZ
    times = np.arange(0.0, SAMPLE_DURATION, sample_period)

    amplitudes = (np.sin(times * 2.0 * np.pi * f1) / 3.0 +
                  np.cos(times * 2.0 * np.pi * f2) / 3.0 +
                  np.sin(times * 2.0 * np.pi * f3) / 3.0)

    return amplitudes


class TestNet(tf.test.TestCase):
    def setUp(self):
        self.net = WaveNetModel(batch_size=1,
                                dilations=[1, 2, 4, 8, 16, 32, 64,
                                           1, 2, 4, 8, 16, 32, 64],
                                filter_width=2,
                                residual_channels=32,
                                dilation_channels=32,
                                quantization_channels=256,
                                skip_channels=32)
        self.optimizer_type = 'sgd'
        self.learning_rate = 0.02

    # Train a net on a short clip of 3 sine waves superimposed
    # (an e-flat chord).
    #
    # Presumably it can overfit to such a simple signal. This test serves
    # as a smoke test where we just check that it runs end-to-end during
    # training, and learns this waveform.

    def testEndToEndTraining(self):
        audio = MakeSineWaves()
        np.random.seed(42)

        audio_tensor = tf.convert_to_tensor(audio, dtype=tf.float16)
        loss = self.net.loss(audio_tensor)
<<<<<<< HEAD
        optimizer = tf.train.RMSPropOptimizer(learning_rate=LEARN_RATE, epsilon=1e-4,
                                               momentum=MOMENTUM)
=======
        optimizer = optimizer_factory[self.optimizer_type](
                      learning_rate=self.learning_rate, momentum=MOMENTUM)
>>>>>>> 26d3e123
        trainable = tf.trainable_variables()
        optim = optimizer.minimize(loss, var_list=trainable)
        init = tf.initialize_all_variables()

        max_allowed_loss = 0.1
        loss_val = max_allowed_loss
        initial_loss = None
        with self.test_session() as sess:
            sess.run(init)
            initial_loss = sess.run(loss)
            for i in range(TRAIN_ITERATIONS):
                loss_val, _ = sess.run([loss, optim])
<<<<<<< HEAD
                if i % 10 == 0:
                    print("i: %d loss: %f" % (i, loss_val))
=======
                # if i % 10 == 0 or i == TRAIN_ITERATIONS-1:
                #    print("i: %d loss: %f" % (i, loss_val))
>>>>>>> 26d3e123

        # Sanity check the initial loss was larger.
        self.assertGreater(initial_loss, max_allowed_loss)

        # Loss after training should be small.
        self.assertLess(loss_val, max_allowed_loss)

        # Loss should be at least two orders of magnitude better
        # than before training.
        self.assertLess(loss_val / initial_loss, 0.01)


class TestNetWithBiases(TestNet):

    def setUp(self):
        self.net = WaveNetModel(batch_size=1,
                                dilations=[1, 2, 4, 8, 16, 32, 64,
                                           1, 2, 4, 8, 16, 32, 64],
                                filter_width=2,
                                residual_channels=32,
                                dilation_channels=32,
                                quantization_channels=256,
                                use_biases=True,
                                skip_channels=32)
        self.optimizer_type = 'sgd'
        self.learning_rate = 0.02


class TestNetWithRMSProp(TestNet):

    def setUp(self):
        self.net = WaveNetModel(batch_size=1,
                                dilations=[1, 2, 4, 8, 16, 32, 64,
                                           1, 2, 4, 8, 16, 32, 64],
                                filter_width=2,
                                residual_channels=32,
                                dilation_channels=32,
                                quantization_channels=256,
                                skip_channels=32)
        self.optimizer_type = 'rmsprop'
        self.learning_rate = 0.001


class TestNetWithScalarInput(TestNet):

    def setUp(self):
        self.net = WaveNetModel(batch_size=1,
                                dilations=[1, 2, 4, 8, 16, 32, 64,
                                           1, 2, 4, 8, 16, 32, 64],
                                filter_width=2,
                                residual_channels=32,
                                dilation_channels=32,
                                quantization_channels=256,
                                use_biases=True,
                                skip_channels=32,
                                scalar_input=True,
                                initial_filter_width=4)
        self.optimizer_type = 'sgd'
        self.learning_rate = 0.02


if __name__ == '__main__':
    tf.test.main()<|MERGE_RESOLUTION|>--- conflicted
+++ resolved
@@ -10,10 +10,7 @@
 
 SAMPLE_RATE_HZ = 2000.0  # Hz
 TRAIN_ITERATIONS = 400
-<<<<<<< HEAD
 LEARN_RATE = 0.0003
-=======
->>>>>>> 26d3e123
 SAMPLE_DURATION = 0.2  # Seconds
 MOMENTUM = 0.9
 
@@ -61,13 +58,8 @@
 
         audio_tensor = tf.convert_to_tensor(audio, dtype=tf.float16)
         loss = self.net.loss(audio_tensor)
-<<<<<<< HEAD
         optimizer = tf.train.RMSPropOptimizer(learning_rate=LEARN_RATE, epsilon=1e-4,
                                                momentum=MOMENTUM)
-=======
-        optimizer = optimizer_factory[self.optimizer_type](
-                      learning_rate=self.learning_rate, momentum=MOMENTUM)
->>>>>>> 26d3e123
         trainable = tf.trainable_variables()
         optim = optimizer.minimize(loss, var_list=trainable)
         init = tf.initialize_all_variables()
@@ -80,13 +72,8 @@
             initial_loss = sess.run(loss)
             for i in range(TRAIN_ITERATIONS):
                 loss_val, _ = sess.run([loss, optim])
-<<<<<<< HEAD
                 if i % 10 == 0:
                     print("i: %d loss: %f" % (i, loss_val))
-=======
-                # if i % 10 == 0 or i == TRAIN_ITERATIONS-1:
-                #    print("i: %d loss: %f" % (i, loss_val))
->>>>>>> 26d3e123
 
         # Sanity check the initial loss was larger.
         self.assertGreater(initial_loss, max_allowed_loss)
