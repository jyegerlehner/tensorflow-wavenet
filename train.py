"""Training script for the WaveNet network on the VCTK corpus.

This script trains a network with the WaveNet using data from the VCTK corpus,
which can be freely downloaded at the following site (~10 GB):
http://homepages.inf.ed.ac.uk/jyamagis/page3/page58/page58.html
"""

from __future__ import print_function

import argparse
from datetime import datetime
import json
import os
import sys
import time

import tensorflow as tf
from tensorflow.python.client import timeline

from wavenet import WaveNetModel, AudioReader, optimizer_factory

BATCH_SIZE = 1
DATA_DIRECTORY = './VCTK-Corpus'
LOGDIR_ROOT = './logdir'
CHECKPOINT_EVERY = 50
NUM_STEPS = int(1e5)
LEARNING_RATE = 1e-3
WAVENET_PARAMS = './wavenet_params.json'
STARTED_DATESTRING = "{0:%Y-%m-%dT%H-%M-%S}".format(datetime.now())
SAMPLE_SIZE = 100000
L2_REGULARIZATION_STRENGTH = 0
SILENCE_THRESHOLD = 0.3
EPSILON = 0.001
MOMENTUM = 0.9
BLACKLIST='./blacklist.json'
ENCODER_CHANNELS = 48
ENCODER_OUTPUT_CHANNELS = 512
LOCAL_CONDITION_CHANNELS = 32

def get_arguments():
    def _str_to_bool(s):
        """Convert string to bool (in argparse context)."""
        if s.lower() not in ['true', 'false']:
            raise ValueError('Argument needs to be a '
                             'boolean, got {}'.format(s))
        return {'true': True, 'false': False}[s.lower()]


    parser = argparse.ArgumentParser(description='WaveNet example network')
    parser.add_argument('--batch_size', type=int, default=BATCH_SIZE,
                        help='How many wav files to process at once.')
    parser.add_argument('--data_dir', type=str, default=DATA_DIRECTORY,
                        help='The directory containing the VCTK corpus.')
    parser.add_argument('--store_metadata', type=bool, default=False,
                        help='Whether to store advanced debugging information '
                        '(execution time, memory consumption) for use with '
                        'TensorBoard.')
    parser.add_argument('--logdir', type=str, default=None,
                        help='Directory in which to store the logging '
                        'information for TensorBoard. '
                        'If the model already exists, it will restore '
                        'the state and will continue training. '
                        'Cannot use with --logdir_root and --restore_from.')
    parser.add_argument('--logdir_root', type=str, default=None,
                        help='Root directory to place the logging '
                        'output and generated model. These are stored '
                        'under the dated subdirectory of --logdir_root. '
                        'Cannot use with --logdir.')
    parser.add_argument('--restore_from', type=str, default=None,
                        help='Directory in which to restore the model from. '
                        'This creates the new model under the dated directory '
                        'in --logdir_root. '
                        'Cannot use with --logdir.')
    parser.add_argument('--checkpoint_every', type=int, default=CHECKPOINT_EVERY,
                        help='How many steps to save each checkpoint after')
    parser.add_argument('--num_steps', type=int, default=NUM_STEPS,
                        help='Number of training steps.')
    parser.add_argument('--learning_rate', type=float, default=LEARNING_RATE,
                        help='Learning rate for training.')
    parser.add_argument('--wavenet_params', type=str, default=WAVENET_PARAMS,
                        help='JSON file with the network parameters.')
    parser.add_argument('--blacklist', type=str, default=BLACKLIST,
                        help='JSON file containing set of file names to be '
                             'ignored while training (sans file extension).')
    parser.add_argument('--sample_size', type=int, default=SAMPLE_SIZE,
                        help='Concatenate and cut audio samples to this many '
                        'samples.')
    parser.add_argument('--l2_regularization_strength', type=float,
                        default=L2_REGULARIZATION_STRENGTH,
                        help='Coefficient in the L2 regularization. '
                        'Disabled by default')
    parser.add_argument('--silence_threshold', type=float,
                        default=SILENCE_THRESHOLD,
                        help='Volume threshold below which to trim the start '
                        'and the end from the training set samples.')
    parser.add_argument('--optimizer', type=str, default='adam',
                        choices=optimizer_factory.keys(),
                        help='Select the optimizer specified by this option.')
    parser.add_argument('--momentum', type=float,
                        default=MOMENTUM, help='Specify the momentum to be '
                        'used by sgd or rmsprop optimizer. Ignored by the '
                        'adam optimizer.')
    parser.add_argument('--histograms', type=_str_to_bool, default=False,
                         help='Whether to store histogram summaries.')
    parser.add_argument('--gc_channels', type=int, default=None,
                        help='Number of global condition channels.')
    parser.add_argument('--encoder_channels', type=int,
                        default=ENCODER_CHANNELS,
                        help='Number of channels in the text encoder net.')
    parser.add_argument('--encoder_output_channels', type=int,
                        default=ENCODER_OUTPUT_CHANNELS,
                        help='Number of output channels from the text encoder '
                             'net.')
    parser.add_argument('--lc_channels', type=int,
                        default=LOCAL_CONDITION_CHANNELS,
                        help='Number of channels in the upsampled local '
                             'condition fed to the audio wavenet.')
    return parser.parse_args()


def save(saver, sess, logdir, step):
    model_name = 'model.ckpt'
    checkpoint_path = os.path.join(logdir, model_name)
    print('Storing checkpoint to {} ...'.format(logdir), end="")
    sys.stdout.flush()

    if not os.path.exists(logdir):
        os.makedirs(logdir)

    saver.save(sess, checkpoint_path, global_step=step)
    print(' Done.')


def load(saver, sess, logdir):
    print("Trying to restore saved checkpoints from {} ...".format(logdir),
          end="")

    ckpt = tf.train.get_checkpoint_state(logdir)
    if ckpt:
        print("  Checkpoint found: {}".format(ckpt.model_checkpoint_path))
        global_step = int(ckpt.model_checkpoint_path
                          .split('/')[-1]
                          .split('-')[-1])
        print("  Global step was: {}".format(global_step))
        print("  Restoring...", end="")
        saver.restore(sess, ckpt.model_checkpoint_path)
        print(" Done.")
        return global_step
    else:
        print(" No checkpoint found.")
        return None


def get_default_logdir(logdir_root):
    logdir = os.path.join(logdir_root, 'train', STARTED_DATESTRING)
    return logdir


def validate_directories(args):
    """Validate and arrange directory related arguments."""

    # Validation
    if args.logdir and args.logdir_root:
        raise ValueError("--logdir and --logdir_root cannot be "
                         "specified at the same time.")

    if args.logdir and args.restore_from:
        raise ValueError(
            "--logdir and --restore_from cannot be specified at the same "
            "time. This is to keep your previous model from unexpected "
            "overwrites.\n"
            "Use --logdir_root to specify the root of the directory which "
            "will be automatically created with current date and time, or use "
            "only --logdir to just continue the training from the last "
            "checkpoint.")

    # Arrangement
    logdir_root = args.logdir_root
    if logdir_root is None:
        logdir_root = LOGDIR_ROOT

    logdir = args.logdir
    if logdir is None:
        logdir = get_default_logdir(logdir_root)
        print('Using default logdir: {}'.format(logdir))

    restore_from = args.restore_from
    if restore_from is None:
        # args.logdir and args.restore_from are exclusive,
        # so it is guaranteed the logdir here is newly created.
        restore_from = logdir

    return {
        'logdir': logdir,
        'logdir_root': args.logdir_root,
        'restore_from': restore_from
    }

def get_input_batches(gc_enabled, test_interval, reader, batch_size):
    audio_batch = reader.dequeue(batch_size)
    gc_id_batch = None
    if gc_enabled:
        gc_id_batch = reader.dequeue_gc(batch_size)

    test_audio_batch = None
    test_gc_id_batch = None
    if test_interval > 0:
        test_audio_batch = reader.dequeue_test_audio(1)
        if gc_enabled:
            test_gc_id_batch = reader.dequeue_test_gc_id(1)
    return audio_batch, gc_id_batch, test_audio_batch, test_gc_id_batch

def compute_test_loss(sess, test_steps, test_loss):
    accumulator = 0.0
    for iter in range(test_steps):
        test_loss_value = sess.run(test_loss)
        accumulator += test_loss_value
    accumulator /= test_steps
    return accumulator

def main():
    args = get_arguments()
    try:
        directories = validate_directories(args)
    except ValueError as e:
        print("Some arguments are wrong:")
        print(str(e))
        return

    logdir = directories['logdir']
    logdir_root = directories['logdir_root']
    restore_from = directories['restore_from']

    # Even if we restored the model, we will treat it as new training
    # if the trained model is written into an arbitrary location.
    is_overwritten_training = logdir != restore_from

    with open(args.wavenet_params, 'r') as f:
        wavenet_params = json.load(f)

<<<<<<< HEAD
    print("test_pattern:", wavenet_params["test_pattern"])
=======
    with open(args.blacklist, 'r') as f:
        blacklist = set(json.load(f))
>>>>>>> 93b6b765

    # Create coordinator.
    coord = tf.train.Coordinator()
    test_interval = wavenet_params['test_interval']

    # Load raw waveform from VCTK corpus.
    with tf.name_scope('create_inputs'):
        # Allow silence trimming to be skipped by specifying a threshold near
        # zero.
        silence_threshold = args.silence_threshold if args.silence_threshold > \
                                                      EPSILON else None
        gc_enabled = args.gc_channels is not None
        reader = AudioReader(
            args.data_dir,
            coord,
            sample_rate=wavenet_params['sample_rate'],
            gc_enabled=gc_enabled,
            sample_size=args.sample_size,
<<<<<<< HEAD
            test_pattern=wavenet_params['test_pattern'],
            silence_threshold=args.silence_threshold)

        audio_batch, gc_id_batch, test_audio_batch, test_gc_id_batch = \
            get_input_batches(gc_enabled, test_interval, reader,
                              args.batch_size)
=======
            silence_threshold=args.silence_threshold,
            blacklist=blacklist)
        audio_batch, text_batch = reader.dequeue(args.batch_size)

        if gc_enabled:
            gc_id_batch = reader.dequeue_gc(args.batch_size)
        else:
            gc_id_batch = None
>>>>>>> 93b6b765

    # Create text encoder network.
    text_encoder = ConvNetModel(
        batch_size=args.batch_size,
        encoder_channels=args.encoder_channels,
        histograms=args.histograms,
        output_channels=args.encoder_output_channels,
        local_condition_channels=args.lc_channels)

    # Create network.
    net = WaveNetModel(
        batch_size=args.batch_size,
        dilations=wavenet_params["dilations"],
        filter_width=wavenet_params["filter_width"],
        residual_channels=wavenet_params["residual_channels"],
        dilation_channels=wavenet_params["dilation_channels"],
        skip_channels=wavenet_params["skip_channels"],
        quantization_channels=wavenet_params["quantization_channels"],
        use_biases=wavenet_params["use_biases"],
        scalar_input=wavenet_params["scalar_input"],
        initial_filter_width=wavenet_params["initial_filter_width"],
        histograms=args.histograms,
        global_condition_channels=args.gc_channels,
        global_condition_cardinality=reader.gc_category_cardinality,
<<<<<<< HEAD
        residual_postproc=wavenet_params["residual_postproc"])
=======
        local_condition_channels=args.lc_channels)


>>>>>>> 93b6b765
    if args.l2_regularization_strength == 0:
        args.l2_regularization_strength = None

    local_condition = text_encoder.upsample(text_batch)
#    loss = net.loss(input_batch=audio_batch,
#                    global_condition_batch=gc_id_batch,
#                    local_condition_batch=local_condition,
#                    l2_regularization_strength=args.l2_regularization_strength)

    loss = net.loss(input_batch=audio_batch,
<<<<<<< HEAD
                    global_condition_batch=gc_id_batch,
                    l2_regularization_strength=args.l2_regularization_strength)
    test_loss = net.loss(input_batch=test_audio_batch,
                         global_condition_batch=test_gc_id_batch,
                         l2_regularization_strength=
                            args.l2_regularization_strength,
                         loss_prefix='test_')
=======
                        global_condition_batch=gc_id_batch,
                        local_condition_batch=local_condition,
                        l2_regularization_strength=
                            args.l2_regularization_strength)

>>>>>>> 93b6b765
    optimizer = optimizer_factory[args.optimizer](
                    learning_rate=args.learning_rate,
                    momentum=args.momentum)
    trainable = tf.trainable_variables()
    optim = optimizer.minimize(loss, var_list=trainable)

    # Set up logging for TensorBoard.
    writer = tf.train.SummaryWriter(logdir)
    writer.add_graph(tf.get_default_graph())
    run_metadata = tf.RunMetadata()
    summaries = tf.merge_all_summaries()

    # Set up session
    sess = tf.Session(config=tf.ConfigProto(log_device_placement=False))
    init = tf.initialize_all_variables()
    sess.run(init)

    # Saver for storing checkpoints of the model.
    saver = tf.train.Saver(var_list=tf.trainable_variables())

    try:
        saved_global_step = load(saver, sess, restore_from)
        if is_overwritten_training or saved_global_step is None:
            # The first training step will be saved_global_step + 1,
            # therefore we put -1 here for new or overwritten trainings.
            saved_global_step = -1

    except:
        print("Something went wrong while restoring checkpoint. "
              "We will terminate training to avoid accidentally overwriting "
              "the previous model.")
        raise

    threads = tf.train.start_queue_runners(sess=sess, coord=coord)
    reader.start_threads(sess)

    step = None
    test_loss_value = 0.0
    try:
        last_saved_step = saved_global_step
        for step in range(saved_global_step + 1, args.num_steps):
            if coord.should_stop():
                break
            start_time = time.time()
            if args.store_metadata and step % 50 == 0:
                # Slow run that stores extra information for debugging.
                print('Storing metadata')
                run_options = tf.RunOptions(
                    trace_level=tf.RunOptions.FULL_TRACE)
                summary, loss_value, _ = sess.run(
                    [summaries, loss, optim],
                    options=run_options,
                    run_metadata=run_metadata)
                writer.add_summary(summary, step)
                writer.add_run_metadata(run_metadata,
                                        'step_{:04d}'.format(step))
                tl = timeline.Timeline(run_metadata.step_stats)
                timeline_path = os.path.join(logdir, 'timeline.trace')
                with open(timeline_path, 'w') as f:
                    f.write(tl.generate_chrome_trace_format(show_memory=True))
            else:
                summary, loss_value, _ = sess.run([summaries, loss, optim])
                writer.add_summary(summary, step)

            # Print an asterisk only if we've recomputed test loss.
            test_computed = ' '
            if test_interval > 0 and step % test_interval == 0:
                test_steps = wavenet_params["test_steps"]
                test_loss_value = compute_test_loss(sess, test_steps,
                                                    test_loss)
                test_computed = '*'

            duration = time.time() - start_time
            print('step {:d} - loss = {:.3f}, last test loss = {:3f},'
                  ' ({:.3f} sec/step) {}'
                  .format(step, loss_value, test_loss_value, duration,
                          test_computed))

            if step % args.checkpoint_every == 0:
                save(saver, sess, logdir, step)
                last_saved_step = step

    except KeyboardInterrupt:
        # Introduce a line break after ^C is displayed so save message
        # is on its own line.
        print()
    finally:
        if step > last_saved_step:
            save(saver, sess, logdir, step)
        coord.request_stop()
        coord.join(threads)


if __name__ == '__main__':
    main()<|MERGE_RESOLUTION|>--- conflicted
+++ resolved
@@ -197,7 +197,7 @@
     }
 
 def get_input_batches(gc_enabled, test_interval, reader, batch_size):
-    audio_batch = reader.dequeue(batch_size)
+    audio_batch, text_batch = reader.dequeue(batch_size)
     gc_id_batch = None
     if gc_enabled:
         gc_id_batch = reader.dequeue_gc(batch_size)
@@ -205,10 +205,11 @@
     test_audio_batch = None
     test_gc_id_batch = None
     if test_interval > 0:
-        test_audio_batch = reader.dequeue_test_audio(1)
+        test_audio_batch, text_text_batch = reader.dequeue_test_audio(1)
         if gc_enabled:
             test_gc_id_batch = reader.dequeue_test_gc_id(1)
-    return audio_batch, gc_id_batch, test_audio_batch, test_gc_id_batch
+    return (audio_batch, text_batch, gc_id_batch, test_audio_batch,
+            test_text_batch, test_gc_id_batch)
 
 def compute_test_loss(sess, test_steps, test_loss):
     accumulator = 0.0
@@ -238,12 +239,9 @@
     with open(args.wavenet_params, 'r') as f:
         wavenet_params = json.load(f)
 
-<<<<<<< HEAD
     print("test_pattern:", wavenet_params["test_pattern"])
-=======
     with open(args.blacklist, 'r') as f:
         blacklist = set(json.load(f))
->>>>>>> 93b6b765
 
     # Create coordinator.
     coord = tf.train.Coordinator()
@@ -262,23 +260,14 @@
             sample_rate=wavenet_params['sample_rate'],
             gc_enabled=gc_enabled,
             sample_size=args.sample_size,
-<<<<<<< HEAD
             test_pattern=wavenet_params['test_pattern'],
-            silence_threshold=args.silence_threshold)
-
-        audio_batch, gc_id_batch, test_audio_batch, test_gc_id_batch = \
+            silence_threshold=args.silence_threshold,
+            blacklist=blacklist)
+
+        (audio_batch, text_batch, gc_id_batch, test_audio_batch,
+         test_text_batch, test_gc_id_batch) = \
             get_input_batches(gc_enabled, test_interval, reader,
                               args.batch_size)
-=======
-            silence_threshold=args.silence_threshold,
-            blacklist=blacklist)
-        audio_batch, text_batch = reader.dequeue(args.batch_size)
-
-        if gc_enabled:
-            gc_id_batch = reader.dequeue_gc(args.batch_size)
-        else:
-            gc_id_batch = None
->>>>>>> 93b6b765
 
     # Create text encoder network.
     text_encoder = ConvNetModel(
@@ -303,38 +292,30 @@
         histograms=args.histograms,
         global_condition_channels=args.gc_channels,
         global_condition_cardinality=reader.gc_category_cardinality,
-<<<<<<< HEAD
-        residual_postproc=wavenet_params["residual_postproc"])
-=======
         local_condition_channels=args.lc_channels)
 
-
->>>>>>> 93b6b765
     if args.l2_regularization_strength == 0:
         args.l2_regularization_strength = None
 
-    local_condition = text_encoder.upsample(text_batch)
+    lc_batch = text_encoder.upsample(text_batch)
+    test_lc_batch = text_encoder.upsample(test_text_batch)
 #    loss = net.loss(input_batch=audio_batch,
 #                    global_condition_batch=gc_id_batch,
 #                    local_condition_batch=local_condition,
 #                    l2_regularization_strength=args.l2_regularization_strength)
 
     loss = net.loss(input_batch=audio_batch,
-<<<<<<< HEAD
                     global_condition_batch=gc_id_batch,
+                    local_condition_batch=lc_batch,
                     l2_regularization_strength=args.l2_regularization_strength)
+
     test_loss = net.loss(input_batch=test_audio_batch,
                          global_condition_batch=test_gc_id_batch,
+                         local_condition_batch=test_lc_batch,
                          l2_regularization_strength=
                             args.l2_regularization_strength,
                          loss_prefix='test_')
-=======
-                        global_condition_batch=gc_id_batch,
-                        local_condition_batch=local_condition,
-                        l2_regularization_strength=
-                            args.l2_regularization_strength)
-
->>>>>>> 93b6b765
+
     optimizer = optimizer_factory[args.optimizer](
                     learning_rate=args.learning_rate,
                     momentum=args.momentum)
