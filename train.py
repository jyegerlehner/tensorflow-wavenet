--- conflicted
+++ resolved
@@ -23,13 +23,8 @@
 DATA_DIRECTORY = './VCTK-Corpus'
 LOGDIR_ROOT = './logdir'
 CHECKPOINT_EVERY = 50
-<<<<<<< HEAD
-NUM_STEPS = 4000
-LEARNING_RATE = 0.0001
-=======
 NUM_STEPS = int(1e5)
 LEARNING_RATE = 1e-3
->>>>>>> 26d3e123
 WAVENET_PARAMS = './wavenet_params.json'
 STARTED_DATESTRING = "{0:%Y-%m-%dT%H-%M-%S}".format(datetime.now())
 SAMPLE_SIZE = 100000
