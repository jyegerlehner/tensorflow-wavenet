--- conflicted
+++ resolved
@@ -1,17 +1,9 @@
 {
     "encoder_channels": 128,
     "encoder_output_channels": 256,
-<<<<<<< HEAD
-    "local_condition_channels": 32,
-    "dilations": [1, 2, 4,
-                  1, 2, 4,
-                  1, 2, 4,
-                  1, 2, 4],
-=======
     "local_condition_channels": 128,
     "dilations": [],
     "layer_count": 31,
->>>>>>> 7cb0c379
     "elu_not_relu": true,
     "sample_density_min":500,
     "sample_density_max":1500
