import fnmatch
import os
import random
import re
import threading

import librosa
import numpy as np
import tensorflow as tf

FILE_PATTERN = r'p([0-9]+)_([0-9]+)\.wav'


def get_category_cardinality(files):
    id_reg_expression = re.compile(FILE_PATTERN)
    min_id = None
    max_id = None
    for filename in files:
        matches = id_reg_expression.findall(filename)[0]
        id, recording_id = [int(id_) for id_ in matches]
        if min_id is None or id < min_id:
            min_id = id
        if max_id is None or id > max_id:
            max_id = id

    return min_id, max_id


def random_file(base_names):
    for _ in base_names:
        file_index = random.randint(0, (len(base_names) - 1))
        yield base_names[file_index]


def find_files(directory, pattern='*.wav', blacklist=None):
    '''Recursively finds all files matching the pattern.'''
    files = []
    for root, dirnames, filenames in os.walk(directory):
        for filename in fnmatch.filter(filenames, pattern):
            base, ext = os.path.splitext(filename)
            if blacklist is None or base not in blacklist:
                files.append(os.path.join(root, filename))
    return files


<<<<<<< HEAD
def matches_test_pattern(test_reg_exp, filename):
    return test_reg_exp.match(filename) is not None


def load_generic_audio(directory, sample_rate, test_pattern,
                       is_train_not_test):
    '''Generator that yields audio waveforms from the directory.'''
    files = find_files(directory)
    # Files that match the test pattern are used in testing, all other
    # files are used in training.
    test_reg_exp = re.compile(test_pattern)
    new_files = []
    for file in files:
        if matches_test_pattern(test_reg_exp, file) != is_train_not_test:
            new_files.append(file)
    files = new_files

    id_reg_exp = re.compile(FILE_PATTERN)
    randomized_files = randomize_files(files)

    for filename in randomized_files:
        ids = id_reg_exp.findall(filename)
        if ids is None:
            # The file name does not match the pattern containing ids, so
            # there is no id.
            category_id = None
        else:
            # The file name matches the pattern for containing ids.
            category_id = int(ids[0][0])
        audio, _ = librosa.load(filename, sr=sample_rate, mono=True)
        audio = audio.reshape(-1, 1)
        yield audio, filename, category_id
=======
def find_audio_and_text(corpus_directory, pattern='*.wav'):
    '''Recursively finds all files matching the pattern.'''
    wave_files = dict()
    text_files = dict()
    for root, dirnames, filenames in os.walk(corpus_directory):
        for filename in fnmatch.filter(filenames, pattern):
            wav_file = os.path.join(root, filename)
            (base, _) = os.path.splitext(filename)
            wave_files[base] = wav_file

        for filename in fnmatch.filter(filenames, "*.txt"):
            txt_file = os.path.join(root, filename)
            (base, _) = os.path.splitext(filename)
            text_files[base] = txt_file

    return wave_files, text_files


def load_generic_audio(directory, sample_rate, blacklist):
    '''Generator that yields audio waveforms from the directory.'''
    audio_dict, text_dict = find_audio_and_text(directory)

    id_reg_exp = re.compile(FILE_PATTERN)
    print("files length: {}".format(len(files)))
    for base_name in random_files(audio_dict.keys()):
        not_in_blacklist = blacklist is None or base_name not in blacklist
        also_in_text_dict = base_name in text_dict
        if not_in_blacklist and also_in_text_dict:
            ids = id_reg_exp.findall(filename)
            if ids is None:
                # The file name does not match the pattern containing ids, so
                # there is no id.
                category_id = None
            else:
                # The file name matches the pattern for containing ids.
                category_id = int(ids[0][0])
            # load the audio.
            filename = audio_dict[base_name]
            audio, _ = librosa.load(filename, sr=sample_rate, mono=True)
            audio = audio.reshape(-1, 1)

            # load the text
            filename = text_dict[base_name]
            with open(filename, 'r') as text_file:
                # Make it lower case, since the VCTK corpus is quite small
                # and we won't see enough instances of upper case.
                text = text_file.read().lower()
                character_list = [ord(achar) for char in text]

            yield audio, filename, category_id, character_list
>>>>>>> 93b6b765


def trim_silence(audio, threshold):
    '''Removes silence at the beginning and end of a sample.'''
    energy = librosa.feature.rmse(audio)
    frames = np.nonzero(energy > threshold)
    indices = librosa.core.frames_to_samples(frames)[1]

    # Note: indices can be an empty array, if the whole audio was silence.
    return audio[indices[0]:indices[-1]] if indices.size else audio[0:0]


def not_all_have_id(files):
    ''' Return true iff any of the filenames does not conform to the pattern
        we require for determining the category id.'''
    id_reg_exp = re.compile(FILE_PATTERN)
    for file in files:
        ids = id_reg_exp.findall(file)
        if ids is None:
            return True
    return False


class AudioReader(object):
    '''Generic background audio reader that preprocesses audio files
    and enqueues them into a TensorFlow queue.'''

    def __init__(self,
                 audio_dir,
                 coord,
                 sample_rate,
                 gc_enabled,
                 sample_size,
                 test_pattern=None,
                 silence_threshold=None,
<<<<<<< HEAD
                 queue_size=64):
        self.audio_dir = audio_dir
=======
                 queue_size=32,
                 blacklist=None):
        self.corpus_dir = audio_dir
>>>>>>> 93b6b765
        self.sample_rate = sample_rate
        self.coord = coord
        self.sample_size = sample_size
        self.silence_threshold = silence_threshold
        self.gc_enabled = gc_enabled
        self.threads = []
        self.test_pattern = test_pattern
        self.sample_placeholder = tf.placeholder(dtype=tf.float32, shape=None)
        self.text_placeholder = tf.placeholder(dtype=tf.int32, shape=None)
        self.queue = tf.PaddingFIFOQueue(queue_size,
<<<<<<< HEAD
                                         ['float32'],
                                         shapes=[(None, 1)])
        self.enqueue = self.queue.enqueue([self.sample_placeholder])
        self.do_test = len(test_pattern) > 0 if test_pattern \
                                                is not None else False
        if self.do_test:
            self.test_sample_placeholder = tf.placeholder(dtype=tf.float32,
                                                          shape=None)
            self.test_queue = tf.PaddingFIFOQueue(queue_size,
                                                  ['float32'],
                                                  shapes=[(None,1)])
            self.test_enqueue = self.test_queue.enqueue(
                [self.test_sample_placeholder])

=======
                                         ['float32', 'int32'],
                                         shapes=[(None, 1), (None, 1)])
        self.enqueue = self.queue.enqueue([self.sample_placeholder,
                                           self.text_placeholder])
        self.blacklist = blacklist
>>>>>>> 93b6b765

        if self.gc_enabled:
            self.id_placeholder = tf.placeholder(dtype=tf.int32, shape=())
            self.gc_queue = tf.PaddingFIFOQueue(queue_size, ['int32'],
                                                shapes=[()])
            self.gc_enqueue = self.gc_queue.enqueue([self.id_placeholder])
            if self.do_test:
                self.test_id_placeholder = tf.placeholder(dtype=tf.int32,
                                                          shape=())
                self.test_gc_queue = tf.PaddingFIFOQueue(queue_size, ['int32'],
                                                    shapes=[()])
                self.test_gc_enqueue = self.test_gc_queue.enqueue(
                    [self.test_id_placeholder])

        # TODO Find a better way to check this.
        # Checking inside the AudioReader's thread makes it hard to terminate
        # the execution of the script, so we do it in the constructor for now.
        files = find_files(audio_dir, blacklist=blacklist)
        if not files:
            raise ValueError("No audio files found in '{}'.".format(audio_dir))
        if self.gc_enabled and not_all_have_id(files):
            raise ValueError("Global conditioning is enabled, but file names "
                             "do not conform to pattern having id.")
        # Determine the number of mutually-exclusive categories we will
        # accomodate in our embedding table.
        if self.gc_enabled:
            _, self.gc_category_cardinality = get_category_cardinality(files)
            # Add one to the largest index to get the number of categories,
            # since tf.nn.embedding_lookup expects zero-indexing. This
            # means one or more at the bottom correspond to unused entries
            # in the embedding lookup table. But that's a small waste of memory
            # to keep the code simpler, and preserves correspondance between
            # the id one specifies when generating, and the ids in the
            # file names.
            self.gc_category_cardinality += 1
            print("Detected --gc_cardinality={}".format(
                  self.gc_category_cardinality))
        else:
            self.gc_category_cardinality = None

    def dequeue(self, num_elements):
        audio, text = self.queue.dequeue_many(num_elements)
        return audio, text

    def dequeue_gc(self, num_elements):
        return self.gc_queue.dequeue_many(num_elements)

    def dequeue_test_audio(self, num_elements):
        return self.test_queue.dequeue_many(num_elements)

    def dequeue_test_gc_id(self, num_elements):
        return self.test_gc_queue.dequeue_many(num_elements)

    def thread_main(self, sess, is_train_not_test):
        buffer_ = np.array([])
        stop = False
<<<<<<< HEAD

        # Whether to enqueue training or test data.
        if is_train_not_test:
            # Enqueue training data.
            enqueue_op = self.enqueue
            sample_placeholder = self.sample_placeholder
            if self.gc_enabled:
                gc_enqueue_op = self.gc_enqueue
                id_placeholder = self.id_placeholder
        else:
            # Enqueue test data.
            enqueue_op = self.test_enqueue
            sample_placeholder = self.test_sample_placeholder
            if self.gc_enabled:
                gc_enqueue_op = self.test_gc_enqueue
                id_placeholder = self.test_id_placeholder

        # Go through the dataset multiple times
        while not stop:
            iterator = load_generic_audio(self.audio_dir, self.sample_rate,
                                          self.test_pattern, is_train_not_test)
            for audio, filename, category_id in iterator:
                if self.coord.should_stop():
                    stop = True
                    break
                if self.silence_threshold is not None:
                    # Remove silence
                    audio = trim_silence(audio[:, 0], self.silence_threshold)
                    audio = audio.reshape(-1, 1)
                    if audio.size == 0:
                        print("Warning: {} was ignored as it contains only "
                              "silence. Consider decreasing trim_silence "
                              "threshold, or adjust volume of the audio."
                              .format(filename))

                # Cut samples into fixed size pieces
                buffer_ = np.append(buffer_, audio)
                while len(buffer_) > 0:
                    piece = np.reshape(buffer_[:self.sample_size], [-1, 1])
                    sess.run(enqueue_op,
                             feed_dict={sample_placeholder: piece})
                    buffer_ = buffer_[self.sample_size:]
                    if self.gc_enabled:
                        sess.run(gc_enqueue_op,
                                 feed_dict={id_placeholder: category_id})

    def _start_thread(self, sess, is_train_not_test):
        thread = threading.Thread(target=self.thread_main,
                                  args=(sess, is_train_not_test,))
        thread.daemon = True  # Thread will close when parent quits.
        thread.start()
        self.threads.append(thread)

    def start_threads(self, sess, n_threads=1):
        for _ in range(n_threads):
            self._start_thread(sess, True)
            if self.do_test:
                self._start_thread(sess, False)
        return self.threads

=======
        try:
            # Go through the dataset multiple times
            while not stop:
                iterator = load_generic_audio(self.corpus_dir,
                                              self.sample_rate,
                                              self.blacklist)
                for audio, filename, category_id, char_list in iterator:
                    if self.coord.should_stop():
                        stop = True
                        break

                    # Cut samples into fixed size pieces
                    buffer_ = np.append(buffer_, audio)
                    while len(buffer_) > 0:
                        piece = np.reshape(buffer_[:self.sample_size], [-1, 1])
                        sess.run(self.enqueue,
                                 feed_dict={self.sample_placeholder: piece,
                                            self.text_placeholder: char_list})
                        buffer_ = buffer_[self.sample_size:]
                        if self.gc_enabled:
                            sess.run(self.gc_enqueue,
                                     feed_dict={self.id_placeholder:
                                                category_id})
        except Exception, e:
            # Report exceptions to the coordinator.
            self.coord.request_stop(e)
        finally:
            # Terminate as usual.  It is innocuous to request stop twice.
            self.coord.request_stop()
            self.coord.join(threads)

    def start_threads(self, sess, n_threads=1):
        for _ in range(n_threads):
            thread = threading.Thread(target=self.thread_main, args=(sess,))
            # thread.daemon = True  # Thread will close when parent quits.
            thread.start()
            self.threads.append(thread)
        return self.threads
>>>>>>> 93b6b765
<|MERGE_RESOLUTION|>--- conflicted
+++ resolved
@@ -43,14 +43,16 @@
     return files
 
 
-<<<<<<< HEAD
 def matches_test_pattern(test_reg_exp, filename):
     return test_reg_exp.match(filename) is not None
 
-
-def load_generic_audio(directory, sample_rate, test_pattern,
-                       is_train_not_test):
-    '''Generator that yields audio waveforms from the directory.'''
+def find_audio_and_text(corpus_directory,
+                        is_train_not_test,
+                        test_pattern, pattern='*.wav'):
+    '''Recursively finds all files matching the pattern.'''
+    wave_files = dict()
+    text_files = dict()
+
     files = find_files(directory)
     # Files that match the test pattern are used in testing, all other
     # files are used in training.
@@ -61,26 +63,7 @@
             new_files.append(file)
     files = new_files
 
-    id_reg_exp = re.compile(FILE_PATTERN)
-    randomized_files = randomize_files(files)
-
-    for filename in randomized_files:
-        ids = id_reg_exp.findall(filename)
-        if ids is None:
-            # The file name does not match the pattern containing ids, so
-            # there is no id.
-            category_id = None
-        else:
-            # The file name matches the pattern for containing ids.
-            category_id = int(ids[0][0])
-        audio, _ = librosa.load(filename, sr=sample_rate, mono=True)
-        audio = audio.reshape(-1, 1)
-        yield audio, filename, category_id
-=======
-def find_audio_and_text(corpus_directory, pattern='*.wav'):
-    '''Recursively finds all files matching the pattern.'''
-    wave_files = dict()
-    text_files = dict()
+
     for root, dirnames, filenames in os.walk(corpus_directory):
         for filename in fnmatch.filter(filenames, pattern):
             wav_file = os.path.join(root, filename)
@@ -95,11 +78,18 @@
     return wave_files, text_files
 
 
-def load_generic_audio(directory, sample_rate, blacklist):
+def load_generic_audio(directory,
+                       sample_rate,
+                       test_pattern,
+                       is_train_not_test,
+                       blacklist):
     '''Generator that yields audio waveforms from the directory.'''
-    audio_dict, text_dict = find_audio_and_text(directory)
-
-    id_reg_exp = re.compile(FILE_PATTERN)
+    audio_dict, text_dict = find_audio_and_text(directory,
+                                                is_train_not_test,
+                                                test_pattern=test_pattern,
+                                                pattern=FILE_PATTERN)
+
+    id_reg_exp = re.compile(test_pattern)
     print("files length: {}".format(len(files)))
     for base_name in random_files(audio_dict.keys()):
         not_in_blacklist = blacklist is None or base_name not in blacklist
@@ -127,7 +117,6 @@
                 character_list = [ord(achar) for char in text]
 
             yield audio, filename, category_id, character_list
->>>>>>> 93b6b765
 
 
 def trim_silence(audio, threshold):
@@ -163,14 +152,9 @@
                  sample_size,
                  test_pattern=None,
                  silence_threshold=None,
-<<<<<<< HEAD
-                 queue_size=64):
-        self.audio_dir = audio_dir
-=======
-                 queue_size=32,
+                 queue_size=64,
                  blacklist=None):
         self.corpus_dir = audio_dir
->>>>>>> 93b6b765
         self.sample_rate = sample_rate
         self.coord = coord
         self.sample_size = sample_size
@@ -181,10 +165,11 @@
         self.sample_placeholder = tf.placeholder(dtype=tf.float32, shape=None)
         self.text_placeholder = tf.placeholder(dtype=tf.int32, shape=None)
         self.queue = tf.PaddingFIFOQueue(queue_size,
-<<<<<<< HEAD
-                                         ['float32'],
-                                         shapes=[(None, 1)])
-        self.enqueue = self.queue.enqueue([self.sample_placeholder])
+                                         ['float32', 'int32'],
+                                         shapes=[(None, 1), (None, 1)])
+        self.enqueue = self.queue.enqueue([self.sample_placeholder,
+                                          self.text_placeholder])
+        self.blacklist = blacklist
         self.do_test = len(test_pattern) > 0 if test_pattern \
                                                 is not None else False
         if self.do_test:
@@ -196,13 +181,6 @@
             self.test_enqueue = self.test_queue.enqueue(
                 [self.test_sample_placeholder])
 
-=======
-                                         ['float32', 'int32'],
-                                         shapes=[(None, 1), (None, 1)])
-        self.enqueue = self.queue.enqueue([self.sample_placeholder,
-                                           self.text_placeholder])
-        self.blacklist = blacklist
->>>>>>> 93b6b765
 
         if self.gc_enabled:
             self.id_placeholder = tf.placeholder(dtype=tf.int32, shape=())
@@ -259,7 +237,6 @@
     def thread_main(self, sess, is_train_not_test):
         buffer_ = np.array([])
         stop = False
-<<<<<<< HEAD
 
         # Whether to enqueue training or test data.
         if is_train_not_test:
@@ -277,60 +254,27 @@
                 gc_enqueue_op = self.test_gc_enqueue
                 id_placeholder = self.test_id_placeholder
 
-        # Go through the dataset multiple times
-        while not stop:
-            iterator = load_generic_audio(self.audio_dir, self.sample_rate,
-                                          self.test_pattern, is_train_not_test)
-            for audio, filename, category_id in iterator:
-                if self.coord.should_stop():
-                    stop = True
-                    break
-                if self.silence_threshold is not None:
-                    # Remove silence
-                    audio = trim_silence(audio[:, 0], self.silence_threshold)
-                    audio = audio.reshape(-1, 1)
-                    if audio.size == 0:
-                        print("Warning: {} was ignored as it contains only "
-                              "silence. Consider decreasing trim_silence "
-                              "threshold, or adjust volume of the audio."
-                              .format(filename))
-
-                # Cut samples into fixed size pieces
-                buffer_ = np.append(buffer_, audio)
-                while len(buffer_) > 0:
-                    piece = np.reshape(buffer_[:self.sample_size], [-1, 1])
-                    sess.run(enqueue_op,
-                             feed_dict={sample_placeholder: piece})
-                    buffer_ = buffer_[self.sample_size:]
-                    if self.gc_enabled:
-                        sess.run(gc_enqueue_op,
-                                 feed_dict={id_placeholder: category_id})
-
-    def _start_thread(self, sess, is_train_not_test):
-        thread = threading.Thread(target=self.thread_main,
-                                  args=(sess, is_train_not_test,))
-        thread.daemon = True  # Thread will close when parent quits.
-        thread.start()
-        self.threads.append(thread)
-
-    def start_threads(self, sess, n_threads=1):
-        for _ in range(n_threads):
-            self._start_thread(sess, True)
-            if self.do_test:
-                self._start_thread(sess, False)
-        return self.threads
-
-=======
         try:
             # Go through the dataset multiple times
             while not stop:
-                iterator = load_generic_audio(self.corpus_dir,
+                iterator = load_generic_audio(self.audio_dir,
                                               self.sample_rate,
-                                              self.blacklist)
+                                              self.test_pattern,
+                                              is_train_not_test,
+                                              self.black_list)
                 for audio, filename, category_id, char_list in iterator:
                     if self.coord.should_stop():
                         stop = True
                         break
+                    if self.silence_threshold is not None:
+                        # Remove silence
+                        audio = trim_silence(audio[:, 0], self.silence_threshold)
+                        audio = audio.reshape(-1, 1)
+                        if audio.size == 0:
+                            print("Warning: {} was ignored as it contains only "
+                                  "silence. Consider decreasing trim_silence "
+                                  "threshold, or adjust volume of the audio."
+                                  .format(filename))
 
                     # Cut samples into fixed size pieces
                     buffer_ = np.append(buffer_, audio)
@@ -344,6 +288,7 @@
                             sess.run(self.gc_enqueue,
                                      feed_dict={self.id_placeholder:
                                                 category_id})
+
         except Exception, e:
             # Report exceptions to the coordinator.
             self.coord.request_stop(e)
@@ -352,11 +297,18 @@
             self.coord.request_stop()
             self.coord.join(threads)
 
+
+    def _start_thread(self, sess, is_train_not_test):
+        thread = threading.Thread(target=self.thread_main,
+                                  args=(sess, is_train_not_test,))
+        thread.daemon = True  # Thread will close when parent quits.
+        thread.start()
+        self.threads.append(thread)
+
     def start_threads(self, sess, n_threads=1):
         for _ in range(n_threads):
-            thread = threading.Thread(target=self.thread_main, args=(sess,))
-            # thread.daemon = True  # Thread will close when parent quits.
-            thread.start()
-            self.threads.append(thread)
+            self._start_thread(sess, is_train_not_test=True)
+            if self.do_test:
+                self._start_thread(sess, is_train_not_test=False)
         return self.threads
->>>>>>> 93b6b765
+
