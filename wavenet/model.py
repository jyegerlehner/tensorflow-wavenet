import numpy as np
import tensorflow as tf

from .ops import causal_conv, mu_law_encode, mu_law_decode


def create_variable(name, shape):
    '''Create a convolution filter variable with the specified name and shape,
    and initialize it using Xavier initialition.'''
    initializer = tf.contrib.layers.xavier_initializer_conv2d()
    variable = tf.Variable(initializer(shape=shape), name=name)
    return variable


def create_embedding_table(name, shape):
    if shape[0] == shape[1]:
        # Make a one-hot encoding as the initial value.
        initial_val = np.identity(n=shape[0], dtype=np.float32)
        return tf.Variable(initial_val, name=name)
    else:
        return create_variable(name, shape)


<<<<<<< HEAD
def create_bias_variable(name, shape, initial_value=0.0):
    '''Create a bias variable with the specified name and shape and initialize
    it to zero.'''
    initializer = tf.constant_initializer(value=initial_value, dtype=tf.float32)
=======
def create_bias_variable(name, shape, value=0.0):
    '''Create a bias variable with the specified name and shape and initialize
    it to zero.'''
    initializer = tf.constant_initializer(value=value, dtype=tf.float32)
>>>>>>> 93b6b765
    return tf.Variable(initializer(shape=shape), name)


class WaveNetModel(object):
    '''Implements the WaveNet network for generative audio.

    Usage (with the architecture as in the DeepMind paper):
        dilations = [2**i for i in range(N)] * M
        filter_width = 2  # Convolutions just use 2 samples.
        residual_channels = 16  # Not specified in the paper.
        dilation_channels = 32  # Not specified in the paper.
        skip_channels = 16      # Not specified in the paper.
        net = WaveNetModel(batch_size, dilations, filter_width,
                           residual_channels, dilation_channels,
                           skip_channels)
        loss = net.loss(input_batch)
    '''

    def __init__(self,
                 batch_size,
                 dilations,
                 filter_width,
                 residual_channels,
                 dilation_channels,
                 skip_channels,
                 quantization_channels=2**8,
                 use_biases=False,
                 scalar_input=False,
                 initial_filter_width=32,
                 histograms=False,
                 global_condition_channels=None,
                 global_condition_cardinality=None,
<<<<<<< HEAD
                 residual_postproc=False):
=======
                 local_condition_channels=None,
                 ctc_loss=False):
>>>>>>> 93b6b765
        '''Initializes the WaveNet model.

        Args:
            batch_size: How many audio files are supplied per batch
                (recommended: 1).
            dilations: A list with the dilation factor for each layer.
            filter_width: The samples that are included in each convolution,
                after dilating.
            residual_channels: How many filters to learn for the residual.
            dilation_channels: How many filters to learn for the dilated
                convolution.
            skip_channels: How many filters to learn that contribute to the
                quantized softmax output.
            quantization_channels: How many amplitude values to use for audio
                quantization and the corresponding one-hot encoding.
                Default: 256 (8-bit quantization).
            use_biases: Whether to add a bias layer to each convolution.
                Default: False.
            scalar_input: Whether to use the quantized waveform directly as
                input to the network instead of one-hot encoding it.
                Default: False.
            initial_filter_width: The width of the initial filter of the
                convolution applied to the scalar input. This is only relevant
                if scalar_input=True.
            histograms: Whether to store histograms in the summary.
                Default: False.
            global_condition_channels: Number of channels in (embedding
                size) of global conditioning vector. None indicates there is
                no global conditioning.
            global_condition_cardinality: Number of mutually exclusive
                categories to be embedded in global condition embedding. If
                not None, then this implies that global_condition tensor
                specifies an integer selecting which of the N global condition
                categories, where N = global_condition_cardinality. If None,
                then the global_condition tensor is regarded as a vector which
                must have dimension global_condition_channels.
<<<<<<< HEAD
            residual_postproc: Boolean to select residual connection for
                post-processing stage.
=======
            ctc_loss: True iff we should use connectionist temporal loss.
                Otherwise we use cross entropy.
>>>>>>> 93b6b765

        '''
        self.batch_size = batch_size
        self.dilations = dilations
        self.filter_width = filter_width
        self.residual_channels = residual_channels
        self.dilation_channels = dilation_channels
        self.quantization_channels = quantization_channels
        self.use_biases = use_biases
        self.skip_channels = skip_channels
        self.scalar_input = scalar_input
        self.initial_filter_width = initial_filter_width
        self.histograms = histograms
        self.global_condition_channels = global_condition_channels
        self.global_condition_cardinality = global_condition_cardinality
<<<<<<< HEAD
        self.residual_postproc = residual_postproc
=======
        self.local_condition_channels = local_condition_channels
        self.ctc_loss = ctc_loss
        if self.ctc_loss:
            # CTC loss requires a category for "blank" value.
            self.softmax_channels = self.quantization_channels + 1
        else:
            self.softmax_channels = self.quantization_channels
>>>>>>> 93b6b765

        self.variables = self._create_variables()

    def _create_variables(self):
        '''This function creates all variables used by the network.
        This allows us to share them between multiple calls to the loss
        function and generation function.'''

        var = dict()

        with tf.variable_scope('wavenet'):
            if self.global_condition_cardinality is not None:
                # We only look up the embedding if we are conditioning on a
                # set of mutually-exclusive categories. We can also condition
                # on an already-embedded dense vector, in which case it's
                # given to us and we don't need to do the embedding lookup.
                # Still another alternative is no global condition at all, in
                # which case we also don't do a tf.nn.embedding_lookup.
                with tf.variable_scope('embeddings'):
                    layer = dict()
                    layer['gc_embedding'] = create_embedding_table(
                        'gc_embedding',
                        [self.global_condition_cardinality,
                         self.global_condition_channels])
                    var['embeddings'] = layer

            with tf.variable_scope('causal_layer'):
                layer = dict()
                if self.scalar_input:
                    initial_channels = 1
                    initial_filter_width = self.initial_filter_width
                else:
                    initial_channels = self.softmax_channels
                    initial_filter_width = self.filter_width
                layer['filter'] = create_variable(
                    'filter',
                    [initial_filter_width,
                     initial_channels,
                     self.residual_channels])
                var['causal_layer'] = layer

            var['dilated_stack'] = list()
            with tf.variable_scope('dilated_stack'):
                for i, dilation in enumerate(self.dilations):
                    with tf.variable_scope('layer{}'.format(i)):
                        current = dict()
                        current['filter'] = create_variable(
                            'filter',
                            [self.filter_width,
                             self.residual_channels,
                             self.dilation_channels])
                        current['gate'] = create_variable(
                            'gate',
                            [self.filter_width,
                             self.residual_channels,
                             self.dilation_channels])
                        current['dense'] = create_variable(
                            'dense',
                            [1,
                             self.dilation_channels,
                             self.residual_channels])
                        current['skip'] = create_variable(
                            'skip',
                            [1,
                             self.dilation_channels,
                             self.skip_channels])

                        if self.global_condition_channels is not None:
                            current['gc_gateweights'] = create_variable(
                                'gc_gate',
                                [1, self.global_condition_channels,
                                 self.dilation_channels])
                            current['gc_filtweights'] = create_variable(
                                'gc_filter',
                                [1, self.global_condition_channels,
                                 self.dilation_channels])

                        if self.local_condition_channels is not None:
                            current['lc_gateweights'] = create_variable(
                                'lc_gate',
                                [1, self.local_condition_channels,
                                    self.dilation_channels])
                            current['lc_filtweights'] = create_variable(
                                'lc_filter',
                                [1, self.local_condition_channels,
                                    self.dilation_channels])

                        if self.use_biases:
                            current['filter_bias'] = create_bias_variable(
                                'filter_bias',
                                [self.dilation_channels])
                            current['gate_bias'] = create_bias_variable(
                                'gate_bias',
                                [self.dilation_channels])
                            current['dense_bias'] = create_bias_variable(
                                'dense_bias',
                                [self.residual_channels])

                        var['dilated_stack'].append(current)

            with tf.variable_scope('postprocessing'):
                current = dict()
                current['postprocess1'] = create_variable(
                    'postprocess1',
                    [1, self.skip_channels, self.skip_channels])
                current['postprocess2'] = create_variable(
                    'postprocess2',
                    [1, self.skip_channels, self.softmax_channels])
                if self.use_biases:
                    current['postprocess1_bias'] = create_bias_variable(
                        'postprocess1_bias',
                        [self.skip_channels], -0.1)
                    current['postprocess2_bias'] = create_bias_variable(
                        'postprocess2_bias',
<<<<<<< HEAD
                        [self.quantization_channels], -0.1)
=======
                        [self.skip_channels])
>>>>>>> 93b6b765
                var['postprocessing'] = current

        return var

    def _create_causal_layer(self, input_batch):
        '''Creates a single causal convolution layer.

        The layer can change the number of channels.
        '''
        with tf.name_scope('causal_layer'):
            weights_filter = self.variables['causal_layer']['filter']
            return causal_conv(input_batch, weights_filter, 1)

    def _create_dilation_layer(self, input_batch, layer_index, dilation,
<<<<<<< HEAD
                               global_condition_batch, is_last_layer):
=======
                               global_condition_batch, local_condition_batch):
>>>>>>> 93b6b765
        '''Creates a single causal dilated convolution layer.

        Args:
             input_batch: Input to the dilation layer.
             layer_index: Integer indicating which layer this is.
             dilation: Integer specifying the dilation size.
             global_conditioning_batch: Tensor containing the global data upon
                 which the output is to be conditioned upon. Shape:
                 [batch size, 1, channels]. The 1 is for the axis
                 corresponding to time so that the result is broadcast to
                 all time steps.

        The layer contains a gated filter that connects to dense output
        and to a skip connection:

               |-> [gate]   -|        |-> 1x1 conv -> skip output
               |             |-> (*) -|
        input -|-> [filter] -|        |-> 1x1 conv -|
               |                                    |-> (+) -> dense output
               |------------------------------------|

        Where `[gate]` and `[filter]` are causal convolutions with a
        non-linear activation at the output. Biases and global conditioning
        are omitted due to the limits of ASCII art.

        '''
        variables = self.variables['dilated_stack'][layer_index]

        weights_filter = variables['filter']
        weights_gate = variables['gate']

        conv_filter = causal_conv(input_batch, weights_filter, dilation)
        conv_gate = causal_conv(input_batch, weights_gate, dilation)

        if global_condition_batch is not None:
            weights_gc_filter = variables['gc_filtweights']
            conv_filter = conv_filter + tf.nn.conv1d(global_condition_batch,
                                                     weights_gc_filter,
                                                     stride=1,
                                                     padding="SAME",
                                                     name="gc_filter")
            weights_gc_gate = variables['gc_gateweights']
            conv_gate = conv_gate + tf.nn.conv1d(global_condition_batch,
                                                 weights_gc_gate,
                                                 stride=1,
                                                 padding="SAME",
                                                 name="gc_gate")

        if local_condition_batch is not None:
            weights_lc_filter = variables['lc_filtweights']
            conv_filter = conv_filter + tf.nn.conv1d(local_condition_batch,
                                                     weights_lc_filter,
                                                     stride=1,
                                                     padding="SAME",
                                                     name="lc_filter")
            weights_lc_gate = variables['lc_gateweights']
            conv_gate = conv_gate + tf.nn.conv1d(local_condition_batch,
                                                 weights_lc_gate,
                                                 stride=1,
                                                 padding="SAME",
                                                 name="gc_gate")

        if self.use_biases:
            filter_bias = variables['filter_bias']
            gate_bias = variables['gate_bias']
            conv_filter = tf.add(conv_filter, filter_bias)
            conv_gate = tf.add(conv_gate, gate_bias)

        out = tf.tanh(conv_filter) * tf.sigmoid(conv_gate)

        if not is_last_layer:
            # Last residual layer output does not connect to anything.

            # The 1x1 conv to produce the residual output
            weights_dense = variables['dense']
            transformed = tf.nn.conv1d(
                out, weights_dense, stride=1, padding="SAME", name="dense")

        # The 1x1 conv to produce the skip output
        weights_skip = variables['skip']
        skip_contribution = tf.nn.conv1d(
            out, weights_skip, stride=1, padding="SAME", name="skip")

        if self.use_biases:
<<<<<<< HEAD
            if not is_last_layer:
                dense_bias = variables['dense_bias']
                transformed = transformed + dense_bias
            skip_bias = variables['skip_bias']
            skip_contribution = skip_contribution + skip_bias
=======
            dense_bias = variables['dense_bias']
            transformed = transformed + dense_bias
            skip_contribution = skip_contribution
>>>>>>> 93b6b765

        if self.histograms:
            layer = 'layer{}'.format(layer_index)
            tf.histogram_summary(layer + '_filter', weights_filter)
            tf.histogram_summary(layer + '_gate', weights_gate)
            if not is_last_layer:
                tf.histogram_summary(layer + '_dense', weights_dense)
            tf.histogram_summary(layer + '_skip', weights_skip)
            if self.use_biases:
                tf.histogram_summary(layer + '_biases_filter', filter_bias)
                tf.histogram_summary(layer + '_biases_gate', gate_bias)
                tf.histogram_summary(layer + '_biases_dense', dense_bias)

        if is_last_layer:
            return skip_contribution, None
        else:
            return skip_contribution, input_batch + transformed

    def _generator_conv(self, input_batch, state_batch, weights):
        '''Perform convolution for a single convolutional processing step.'''
        # TODO generalize to filter_width > 2
        past_weights = weights[0, :, :]
        curr_weights = weights[1, :, :]
        output = tf.matmul(state_batch, past_weights) + tf.matmul(
            input_batch, curr_weights)
        return output

    def _generator_causal_layer(self, input_batch, state_batch):
        with tf.name_scope('causal_layer'):
            weights_filter = self.variables['causal_layer']['filter']
            output = self._generator_conv(
                input_batch, state_batch, weights_filter)
        return output

    def _generator_dilation_layer(self, input_batch, state_batch, layer_index,
                                  dilation, global_condition_batch):
        variables = self.variables['dilated_stack'][layer_index]

        weights_filter = variables['filter']
        weights_gate = variables['gate']
        output_filter = self._generator_conv(
            input_batch, state_batch, weights_filter)
        output_gate = self._generator_conv(
            input_batch, state_batch, weights_gate)

        if global_condition_batch is not None:
            global_condition_batch = tf.reshape(global_condition_batch,
                                                shape=(1, -1))
            weights_gc_filter = variables['gc_filtweights']
            weights_gc_filter = weights_gc_filter[0, :, :]
            output_filter += tf.matmul(global_condition_batch,
                                       weights_gc_filter)
            weights_gc_gate = variables['gc_gateweights']
            weights_gc_gate = weights_gc_gate[0, :, :]
            output_gate += tf.matmul(global_condition_batch,
                                     weights_gc_gate)

        if self.use_biases:
            output_filter = output_filter + variables['filter_bias']
            output_gate = output_gate + variables['gate_bias']

        out = tf.tanh(output_filter) * tf.sigmoid(output_gate)

        weights_dense = variables['dense']
        transformed = tf.matmul(out, weights_dense[0, :, :])
        if self.use_biases:
            transformed = transformed + variables['dense_bias']

        weights_skip = variables['skip']
        skip_contribution = tf.matmul(out, weights_skip[0, :, :])

        return skip_contribution, input_batch + transformed

    def _create_network(self, input_batch, global_condition_batch,
                        local_condition_batch=None):

        '''Construct the WaveNet network.'''
        outputs = []
        current_layer = input_batch

        # Pre-process the input with a regular convolution
        if self.scalar_input:
            initial_channels = 1
        else:
            initial_channels = self.softmax_channels

        current_layer = self._create_causal_layer(current_layer)

        # Add all defined dilation layers.
        with tf.name_scope('dilated_stack'):
            for layer_index, dilation in enumerate(self.dilations):
                with tf.name_scope('layer{}'.format(layer_index)):
                    is_last_layer = layer_index == (len(self.dilations) - 1)
                    output, current_layer = self._create_dilation_layer(
                        current_layer, layer_index, dilation,
<<<<<<< HEAD
                        global_condition_batch, is_last_layer)
=======
                        global_condition_batch, local_condition_batch)
>>>>>>> 93b6b765
                    outputs.append(output)

        with tf.name_scope('postprocessing'):
            # Perform (+) -> ReLU -> 1x1 conv -> ReLU -> 1x1 conv to
            # postprocess the output.
            w1 = self.variables['postprocessing']['postprocess1']
            w2 = self.variables['postprocessing']['postprocess2']
            if self.use_biases:
                b1 = self.variables['postprocessing']['postprocess1_bias']
                b2 = self.variables['postprocessing']['postprocess2_bias']

            if self.histograms:
                tf.histogram_summary('postprocess1_weights', w1)
                tf.histogram_summary('postprocess2_weights', w2)
                if self.use_biases:
                    tf.histogram_summary('postprocess1_biases', b1)
                    tf.histogram_summary('postprocess2_biases', b2)

            # We skip connections from the outputs of each layer, adding them
            # all up here.
            total = sum(outputs)
            if self.use_biases:
                total += b1
            transformed1 = tf.nn.relu(total)
            conv1 = tf.nn.conv1d(transformed1, w1, stride=1, padding="SAME")
            if self.use_biases:
                conv1 += b2
            transformed2 = tf.nn.relu(conv1)
            if self.residual_postproc:
                transformed2 += total
            conv2 = tf.nn.conv1d(transformed2, w2, stride=1, padding="SAME")
<<<<<<< HEAD
            if self.use_biases:
                conv2 = tf.add(conv2, b2)
            if self.residual_postproc:
                conv2 += total
=======
>>>>>>> 93b6b765

        return conv2

    def _create_generator(self, input_batch, global_condition_batch):
        '''Construct an efficient incremental generator.'''
        init_ops = []
        push_ops = []
        outputs = []
        current_layer = input_batch

        channels = self.quantization_channels if not self.scalar_input else 1

        q = tf.FIFOQueue(
            1,
            dtypes=tf.float32,
<<<<<<< HEAD
            shapes=(self.batch_size, channels))
        init = q.enqueue_many(
            tf.zeros((1, self.batch_size, channels)))
=======
            shapes=(self.batch_size, self.softmax_channels))
        init = q.enqueue_many(
            tf.zeros((1, self.batch_size, self.softmax_channels)))
>>>>>>> 93b6b765

        current_state = q.dequeue()
        push = q.enqueue([current_layer])
        init_ops.append(init)
        push_ops.append(push)

        current_layer = self._generator_causal_layer(
                            current_layer, current_state)

        # Add all defined dilation layers.
        with tf.name_scope('dilated_stack'):
            for layer_index, dilation in enumerate(self.dilations):
                with tf.name_scope('layer{}'.format(layer_index)):

                    q = tf.FIFOQueue(
                        dilation,
                        dtypes=tf.float32,
                        shapes=(self.batch_size, self.residual_channels))
                    init = q.enqueue_many(
                        tf.zeros((dilation, self.batch_size,
                                  self.residual_channels)))

                    current_state = q.dequeue()
                    push = q.enqueue([current_layer])
                    init_ops.append(init)
                    push_ops.append(push)

                    output, current_layer = self._generator_dilation_layer(
                        current_layer, current_state, layer_index, dilation,
                        global_condition_batch)
                    outputs.append(output)
        self.init_ops = init_ops
        self.push_ops = push_ops

        with tf.name_scope('postprocessing'):
            variables = self.variables['postprocessing']
            # Perform (+) -> ReLU -> 1x1 conv -> ReLU -> 1x1 conv to
            # postprocess the output.
            w1 = variables['postprocess1']
            w2 = variables['postprocess2']
            if self.use_biases:
                b1 = variables['postprocess1_bias']
                b2 = variables['postprocess2_bias']

            # We skip connections from the outputs of each layer, adding them
            # all up here.
            total = sum(outputs)
            if self.use_biases:
                total += b1
            transformed1 = tf.nn.relu(total)
            conv1 = tf.matmul(transformed1, w1[0, :, :])
            if self.use_biases:
                conv1 += b2
            transformed2 = tf.nn.relu(conv1)
            conv2 = tf.matmul(transformed2, w2[0, :, :])

        return conv2

    def _one_hot(self, input_batch):
        '''One-hot encodes the waveform amplitudes.

        This allows the definition of the network as a categorical distribution
        over a finite set of possible amplitudes.
        '''
        with tf.name_scope('one_hot_encode'):
            encoded = tf.one_hot(
                input_batch,
                depth=self.softmax_channels,
                dtype=tf.float32)
            shape = [self.batch_size, -1, self.softmax_channels]
            encoded = tf.reshape(encoded, shape)
        return encoded

    def _embed_gc(self, global_condition):
        embedding = None
        if self.global_condition_cardinality is not None:
            # Only lookup the embedding if the global condition is presented
            # as an integer of mutually-exclusive categories ...
            embedding_table = self.variables['embeddings']['gc_embedding']
            embedding = tf.nn.embedding_lookup(embedding_table,
                                               global_condition)
        elif global_condition is not None:
            # ... else the global_condition (if any) is already provided
            # as an embedding.

            # In this case, the number of global_embedding channels must be
            # equal to the the last dimension of the global_condition tensor.
            gc_batch_rank = len(global_condition.get_shape)
            dims_match = (global_condition.get_shape()[gc_batch_rank - 1] ==
                          self.global_condition_channels)
            if not dims_match:
                raise ValueError('Shape of global_condition {} does not'
                                 ' match global_condition_channels {}.'.
                                 format(self.global_condition.get_shape(),
                                        self.global_condition_channels))
            embedding = global_condition

        if embedding is not None:
            embedding = tf.reshape(
                embedding,
                [self.batch_size, 1, self.global_condition_channels])

        return embedding

    def predict_proba(self, waveform, global_condition=None, name='wavenet',
                      local_condition=None):
        '''Computes the probability distribution of the next sample based on
        all samples in the input waveform.
        If you want to generate audio by feeding the output of the network back
        as an input, see predict_proba_incremental for a faster alternative.'''
        with tf.name_scope(name):
            if self.scalar_input:
                # waveform comes in as an int selecting one of
                # quantization_channels (256) levels corresponding to the
                # mu_law_encoding. So we need to decode it into a float
                # in the range of -1 to 1.
                encoded = mu_law_decode(waveform, self.quantization_channels)
                encoded = tf.reshape(encoded, [self.batch_size, -1, 1])
            else:
                encoded = self._one_hot(waveform)

            gc_embedding = self._embed_gc(global_condition)

            raw_output = self._create_network(encoded, gc_embedding,
                                              local_condition)
            out = tf.reshape(raw_output, [-1, self.softmax_channels])
            # Cast to float64 to avoid bug in TensorFlow
#            proba = tf.cast(
#                tf.nn.softmax(tf.cast(out, tf.float64)), tf.float32)
            proba = tf.nn.softmax(out)
            last = tf.slice(
                proba,
                [tf.shape(proba)[0] - 1, 0],
                [1, self.softmax_channels])
            return tf.reshape(last, [-1])

    def predict_proba_incremental(self, waveform, global_condition=None,
                                  name='wavenet'):
        '''Computes the probability distribution of the next sample
        incrementally, based on a single sample and all previously passed
        samples.'''
        if self.filter_width > 2:
            raise NotImplementedError("Incremental generation does not "
                                      "support filter_width > 2.")

        if self.scalar_input:
            raise NotImplementedError("Scalar input is not supported by "
                                      "fast generation.")

        with tf.name_scope(name):
<<<<<<< HEAD
=======
            encoded = tf.one_hot(waveform, self.softmax_channels)
            encoded = tf.reshape(encoded, [-1, self.softmax_channels])
>>>>>>> 93b6b765
            gc_embedding = self._embed_gc(global_condition)
            if self.scalar_input:
                # waveform comes in as an int selecting one of
                # quantization_channels (256) levels corresponding to the
                # mu_law_encoding. So we need to decode it into a float
                # in the range of -1 to 1.
                encoded = mu_law_decode(waveform, self.quantization_channels)
                encoded = tf.reshape(encoded, [-1, 1])
            else:
                encoded = self._one_hot(waveform)
                encoded = tf.reshape(encoded, [-1, self.quantization_channels])

            raw_output = self._create_generator(encoded, gc_embedding)
            out = tf.reshape(raw_output, [-1, self.softmax_channels])
            proba = tf.cast(
                tf.nn.softmax(tf.cast(out, tf.float64)), tf.float32)
            last = tf.slice(
                proba,
                [tf.shape(proba)[0] - 1, 0],
                [1, self.softmax_channels])
            return tf.reshape(last, [-1])

    def _shift_one_sample(self, waveform):
        # Shift original input left by one sample, which means that
        # each output sample has to predict the next input sample.
        shifted = tf.slice(waveform, [0, 1, 0],
                           [-1, tf.shape(waveform)[1] - 1, -1])
        shifted = tf.pad(shifted, [[0, 0], [0, 1], [0, 0]])
        return waveform

    def loss(self,
             input_batch,
             global_condition_batch=None,
             l2_regularization_strength=None,
<<<<<<< HEAD
             loss_prefix='',
             name='wavenet'):
=======
             name='wavenet',
             local_condition_batch=None):
>>>>>>> 93b6b765
        '''Creates a WaveNet network and returns the autoencoding loss.

        The variables are all scoped to the given name.
        '''
        with tf.name_scope(name):
            gc_embedding = self._embed_gc(global_condition_batch)

            # We mu-law encode and quantize the input audioform.
            discretized_input = mu_law_encode(input_batch,
                                              self.quantization_channels)


            encoded = self._one_hot(discretized_input)
            if self.scalar_input:
                network_input = tf.reshape(
                    tf.cast(input_batch, tf.float32),
                    [self.batch_size, -1, 1])
            else:
                network_input = encoded

            raw_output = self._create_network(network_input, gc_embedding,
                                              local_condition_batch)

            with tf.name_scope('loss'):
                prediction = tf.reshape(raw_output,
                                        [-1, self.softmax_channels])

                if self.ctc_loss:
                    shifted = shift_one_sample(encoded)
                    loss = tf.nn.ctc_loss(
                        inputs=raw_output,
                        labels=tf.reshape(shifted, [-1, 1]),
                        sequence_length=tf.fill(tf.shape(inputs)[0],
                                                tf.shape(inputs)[1]),
                        preprocess_collapse_repeated=False,
                        ctc_merge_repeated=False,
                        time_major=False)

                else:
                    shifted = self._shift_one_sample(encoded)
                    loss = tf.nn.softmax_cross_entropy_with_logits(
                        prediction,
                        tf.reshape(shifted, [-1, self.softmax_channels]))
                reduced_loss = tf.reduce_mean(loss)

                tf.scalar_summary(loss_prefix+'loss', reduced_loss)

                if l2_regularization_strength is None:
                    return reduced_loss
                else:
                    # L2 regularization for all trainable parameters
                    l2_loss = tf.add_n([tf.nn.l2_loss(v)
                                        for v in tf.trainable_variables()
                                        if not('bias' in v.name)])

                    # Add the regularization term to the loss
                    total_loss = (reduced_loss +
                                  l2_regularization_strength * l2_loss)

                    tf.scalar_summary(loss_prefix+'l2_loss', l2_loss)
                    tf.scalar_summary(loss_prefix+'total_loss', total_loss)

                    return total_loss<|MERGE_RESOLUTION|>--- conflicted
+++ resolved
@@ -21,17 +21,10 @@
         return create_variable(name, shape)
 
 
-<<<<<<< HEAD
 def create_bias_variable(name, shape, initial_value=0.0):
     '''Create a bias variable with the specified name and shape and initialize
     it to zero.'''
     initializer = tf.constant_initializer(value=initial_value, dtype=tf.float32)
-=======
-def create_bias_variable(name, shape, value=0.0):
-    '''Create a bias variable with the specified name and shape and initialize
-    it to zero.'''
-    initializer = tf.constant_initializer(value=value, dtype=tf.float32)
->>>>>>> 93b6b765
     return tf.Variable(initializer(shape=shape), name)
 
 
@@ -64,12 +57,8 @@
                  histograms=False,
                  global_condition_channels=None,
                  global_condition_cardinality=None,
-<<<<<<< HEAD
-                 residual_postproc=False):
-=======
                  local_condition_channels=None,
                  ctc_loss=False):
->>>>>>> 93b6b765
         '''Initializes the WaveNet model.
 
         Args:
@@ -106,13 +95,8 @@
                 categories, where N = global_condition_cardinality. If None,
                 then the global_condition tensor is regarded as a vector which
                 must have dimension global_condition_channels.
-<<<<<<< HEAD
-            residual_postproc: Boolean to select residual connection for
-                post-processing stage.
-=======
             ctc_loss: True iff we should use connectionist temporal loss.
                 Otherwise we use cross entropy.
->>>>>>> 93b6b765
 
         '''
         self.batch_size = batch_size
@@ -128,9 +112,6 @@
         self.histograms = histograms
         self.global_condition_channels = global_condition_channels
         self.global_condition_cardinality = global_condition_cardinality
-<<<<<<< HEAD
-        self.residual_postproc = residual_postproc
-=======
         self.local_condition_channels = local_condition_channels
         self.ctc_loss = ctc_loss
         if self.ctc_loss:
@@ -138,7 +119,6 @@
             self.softmax_channels = self.quantization_channels + 1
         else:
             self.softmax_channels = self.quantization_channels
->>>>>>> 93b6b765
 
         self.variables = self._create_variables()
 
@@ -253,11 +233,7 @@
                         [self.skip_channels], -0.1)
                     current['postprocess2_bias'] = create_bias_variable(
                         'postprocess2_bias',
-<<<<<<< HEAD
-                        [self.quantization_channels], -0.1)
-=======
-                        [self.skip_channels])
->>>>>>> 93b6b765
+                        [self.softmax_channels], -0.1)
                 var['postprocessing'] = current
 
         return var
@@ -272,11 +248,8 @@
             return causal_conv(input_batch, weights_filter, 1)
 
     def _create_dilation_layer(self, input_batch, layer_index, dilation,
-<<<<<<< HEAD
-                               global_condition_batch, is_last_layer):
-=======
-                               global_condition_batch, local_condition_batch):
->>>>>>> 93b6b765
+                               global_condition_batch, local_condition_batch,
+                               is_last_layer):
         '''Creates a single causal dilated convolution layer.
 
         Args:
@@ -361,17 +334,10 @@
             out, weights_skip, stride=1, padding="SAME", name="skip")
 
         if self.use_biases:
-<<<<<<< HEAD
             if not is_last_layer:
                 dense_bias = variables['dense_bias']
                 transformed = transformed + dense_bias
-            skip_bias = variables['skip_bias']
-            skip_contribution = skip_contribution + skip_bias
-=======
-            dense_bias = variables['dense_bias']
-            transformed = transformed + dense_bias
             skip_contribution = skip_contribution
->>>>>>> 93b6b765
 
         if self.histograms:
             layer = 'layer{}'.format(layer_index)
@@ -467,11 +433,8 @@
                     is_last_layer = layer_index == (len(self.dilations) - 1)
                     output, current_layer = self._create_dilation_layer(
                         current_layer, layer_index, dilation,
-<<<<<<< HEAD
-                        global_condition_batch, is_last_layer)
-=======
-                        global_condition_batch, local_condition_batch)
->>>>>>> 93b6b765
+                        global_condition_batch, local_condition_batch,
+                        is_last_layer)
                     outputs.append(output)
 
         with tf.name_scope('postprocessing'):
@@ -503,13 +466,6 @@
             if self.residual_postproc:
                 transformed2 += total
             conv2 = tf.nn.conv1d(transformed2, w2, stride=1, padding="SAME")
-<<<<<<< HEAD
-            if self.use_biases:
-                conv2 = tf.add(conv2, b2)
-            if self.residual_postproc:
-                conv2 += total
-=======
->>>>>>> 93b6b765
 
         return conv2
 
@@ -525,15 +481,9 @@
         q = tf.FIFOQueue(
             1,
             dtypes=tf.float32,
-<<<<<<< HEAD
-            shapes=(self.batch_size, channels))
-        init = q.enqueue_many(
-            tf.zeros((1, self.batch_size, channels)))
-=======
             shapes=(self.batch_size, self.softmax_channels))
         init = q.enqueue_many(
             tf.zeros((1, self.batch_size, self.softmax_channels)))
->>>>>>> 93b6b765
 
         current_state = q.dequeue()
         push = q.enqueue([current_layer])
@@ -684,11 +634,8 @@
                                       "fast generation.")
 
         with tf.name_scope(name):
-<<<<<<< HEAD
-=======
             encoded = tf.one_hot(waveform, self.softmax_channels)
             encoded = tf.reshape(encoded, [-1, self.softmax_channels])
->>>>>>> 93b6b765
             gc_embedding = self._embed_gc(global_condition)
             if self.scalar_input:
                 # waveform comes in as an int selecting one of
@@ -723,13 +670,9 @@
              input_batch,
              global_condition_batch=None,
              l2_regularization_strength=None,
-<<<<<<< HEAD
              loss_prefix='',
-             name='wavenet'):
-=======
              name='wavenet',
              local_condition_batch=None):
->>>>>>> 93b6b765
         '''Creates a WaveNet network and returns the autoencoding loss.
 
         The variables are all scoped to the given name.
